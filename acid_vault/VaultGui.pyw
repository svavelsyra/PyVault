--- conflicted
+++ resolved
@@ -163,33 +163,12 @@
                 'Unsaved passwords exists, quit anyway?'):
             return
         try:
-<<<<<<< HEAD
             current_profile = self.profile.get()
             self.save_profile(current_profile)
             obj = {'profiles': self.profiles,
                    'version': '2.0.0',
                    'last_profile': current_profile,
                    'last_update': self.last_update}
-=======
-            self.passbox.clear_clipboard()
-        except Exception:
-            pass
-        try:
-            ssh_config = self.ssh_config
-            file_config = self.file_config
-            # Clearing SSH-Password if set
-            if ssh_config:
-                ssh_config['password'] = ''
-            if ssh_config and ssh_config.get('clear_on_exit'):
-                ssh_config = {}
-            if file_config and file_config.get('clear_on_exit'):
-                file_config = {}
-            obj = {'attributes': {'ssh_config': ssh_config,
-                                  'file_config': file_config,
-                                  'last_update': self.last_update},
-                   'widgets': {'file_location': self.file_location.get()},
-                   'version': '1.0.0'}
->>>>>>> 1b8761ec
             path = os.path.join(constants.data_dir(), '.vault')
             with open(path, 'wb') as fh:
                 pickle.dump(obj, fh)
